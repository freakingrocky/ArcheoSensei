--- conflicted
+++ resolved
@@ -1,21 +1,11 @@
 # syntax=docker/dockerfile:1.7
-<<<<<<< HEAD
-FROM rust:1.79 AS builder
-=======
 FROM rust:nightly AS builder
->>>>>>> 312294ba
 WORKDIR /app
 COPY ./ ./Rust-backend
 WORKDIR /app/Rust-backend
 RUN apt-get update && apt-get install -y --no-install-recommends pkg-config libssl-dev && rm -rf /var/lib/apt/lists/*
-<<<<<<< HEAD
-RUN rustup toolchain install nightly
-ENV CARGO_UNSTABLE_EDITION2024=1
-RUN cargo +nightly build --release
-=======
 ENV CARGO_UNSTABLE_EDITION2024=1
 RUN cargo build --release
->>>>>>> 312294ba
 
 FROM debian:bookworm-slim
 RUN apt-get update && apt-get install -y --no-install-recommends ca-certificates libssl3 && rm -rf /var/lib/apt/lists/*
